"""
utils.py

This file provides simple functions that might be of use to people using the chemper package

"""

import os
from chemper.mol_toolkits import mol_toolkit

def get_data_path(relative_path, package='chemper'):
    """
    Returns the absolute path to a specified relative path inside data directory of a given package
    there for this will find a file at:

    [absolute path to Python packages]/[package(chemper]/data/[filename]

    Parameters
    ----------
    relative_path: str
              filename or relative path to a file stored in the data/ directory
              of a given package
    package: str
             name of the Python package that should contain the specified file
             default: "chemper"

    Returns
    -------
    path: str
          absolute path to filename in specified package
    """
    from pkg_resources import resource_filename
    fn = resource_filename(package, os.path.join('data', relative_path))

    if not os.path.exists(fn):
        raise IOError("Sorry! The absolute path %s was not found, that is %s is not in the data directory for %s" \
                          % (fn, relative_path, package))

    return fn

def get_full_path(relative_path, package="chemper"):
    """
    This function checks to see if a file/path at this relative path is available locally
    if it is it returns the absolute path to that file.
    Otherwise it checks if that relative path is located at [package location]/data/relative path
    it will raise an IOError if neither location exists.

    Parameters
    ----------
    relative_path: str
                   relative path to a file available locally or in package/data
    package: str
             package name with a data directory the file might be located in

    Returns
    -------
    abs_path: str
              The absolute path to a local file if available, otherwise the abolsute path
              to [package]/data/[relative_path]
    """
    if os.path.exists(relative_path):
        return os.path.abspath(relative_path)
    return get_data_path(relative_path, package)

# =======================================
# Check SMIRKS validity
# =======================================

def is_valid_smirks(smirks):
    """
    This function checks if a given smirks is valid.

    Parameters
    ----------
    smirks: SMIRKS (or SMARTS) string

    Returns
    -------
    is_valid: boolean
              is the provided SMIRKS a valid pattern
    """
    mol = mol_toolkit.MolFromSmiles('C')
    try:
        mol.smirks_search(smirks)
        return True
    except ValueError:
        return False

# ===================================================================
# custom classes and functions for matching sets of SMIRKS to molecules
# ===================================================================
"""
custom_dicts

This custom dictionaries are taken from
openforcefield.typing.engines.smirnoff.forcefield
Like other openforcefield typing tools, I wanted to be
able to test ideas for chemper without adding dependencies
assuming things work and openforcefield all gets
merged to support OE/RDK I will just import these from there.
"""


import collections
class TransformedDict(collections.MutableMapping):
    """A dictionary that applies an arbitrary key-altering
       function before accessing the keys"""

    def __init__(self, *args, **kwargs):
        self.store = dict()
        self.update(dict(*args, **kwargs))  # use the free update to set keys

    def __getitem__(self, key):
        return self.store[self.__keytransform__(key)]

    def __setitem__(self, key, value):
        self.store[self.__keytransform__(key)] = value

    def __delitem__(self, key):
        del self.store[self.__keytransform__(key)]

    def __iter__(self):
        return iter(self.store)

    def __len__(self):
        return len(self.store)

    def __keytransform__(self, key):
        return key

    def __str__(self): return str(self.store)


class ValenceDict(TransformedDict):
    """Enforce uniqueness in atom indices"""
    def __keytransform__(self, key):
        """Reverse tuple if first element is larger than last element."""
        # Ensure key is a tuple.
        key = tuple(key)
        # Reverse the key if the first element is bigger than the last.
        if key[0] > key[-1]:
            key = tuple(reversed(key))
        return key


class ImproperDict(TransformedDict):
    """Symmetrize improper torsions"""
    def __keytransform__(self,key):
        """Reorder tuple in numerical order except for element[1] which is the central atom; it retains its position."""
        # Ensure key is a tuple
        key = tuple(key)
        # Retrieve connected atoms
        connectedatoms = [key[0], key[2], key[3]]
        # Sort connected atoms
        connectedatoms.sort()
        # Re-store connected atoms
        key = tuple( [connectedatoms[0], key[1], connectedatoms[1], connectedatoms[2]])
        return key


def get_typed_molecules(smirks_list, molecules):
    """
    Creates a dictionary assigning a typename
    for each set of atom indices in each molecule

    Parameters
    ----------
    smirks_list: list of tuples in the form (label, smirks)
    molecules: list of chemper Mols

    Returns
    -------
    typeDict: embedded dictionary
        keys: SMILES string for each molecule
            keys: tuple of indices assigned a parameter type
    """
    type_dict = dict()
    for mol_idx, mol in enumerate(molecules):
        type_dict[mol_idx] = {}
        for [label, smirks] in smirks_list:
            matches = get_smirks_matches(mol, smirks)
            for match in matches:
                type_dict[mol_idx][match] = label

    return type_dict


def create_tuples_for_clusters(smirks_list, molecules):
    """
    This function is used to get clusters of molecular fragments based
    on input SMIRKS.
<<<<<<< HEAD

    For example, lets assume you wanted to find all of the
    atoms that match this SMIRKS list
    'any', '[*:1]~[*:2]'
    'single', '[*:1]-[*:2]'

    In this case, the "any" bond would match all bonds, but then
    the "single" would match all single bonds.
    If you were typing Ethene (C=C) then you expect the double bond
    between atoms 0 and 1 to match any bond and all C-H bonds to match single.

=======

    For example, lets assume you wanted to find all of the
    atoms that match this SMIRKS list
    'any', '[*:1]~[*:2]'
    'single', '[*:1]-[*:2]'

    In this case, the "any" bond would match all bonds, but then
    the "single" would match all single bonds.
    If you were typing Ethene (C=C) then you expect the double bond
    between atoms 0 and 1 to match any bond and all C-H bonds to match single.

>>>>>>> 85c8b6a7
    The output in this case would be:
    [ ('any', [[ (0, 1) ]] ),
      ('single', [[ (0, 2), (0, 3), (1,4), (1,5) ]] )
    ]

    Parameters
    ----------
    smirks_list: list of tuples
        This is a list of tuples with the form (label, SMIRKS)
    molecules: list of ChemPer Mols
        This is a list of ChemPer molecules you want to type with this list of SMIRKS

    Returns
    -------
    type_list: list of atom index tuples for each molecule for each type
        These are a list of tuples with the form (label, [ [ (atom indices by molecule)], ]),...

    """
    ordered_labels = [l for l, s in smirks_list]
    type_dict = get_typed_molecules(smirks_list, molecules)
    # start by getting things in the form
    # {label: {mol_idx: list of dictionary of indices} }
    label_dict = dict()
    for mol_idx, mol_dict in type_dict.items():
        for match, label in mol_dict.items():
            if label not in label_dict:
                label_dict[label] = [list() for i in range(len(molecules))]

            label_dict[label][mol_idx].append(match)

    # now we need to resort the mol_lists
    final_list = [ (l, label_dict[l]) for l in ordered_labels if l in label_dict]
    return final_list


def get_smirks_matches(mol, smirks):
    """
    Gets atom indices for a smirks string in a given molecule

    Parameters
    ----------
    mol : a chemper Mol
    smirks : str
             SMIRKS pattern being matched to the molecule

    Returns
    --------
    matches: list of tuples
        atom indices for labeled atom in the smirks
    """
    from chemper.graphs.environment import ChemicalEnvironment

    env = ChemicalEnvironment(smirks)
    if env.getType().lower() == 'impropertorsion':
        matches = ImproperDict()
    else:
        matches = ValenceDict()

    for match in mol.smirks_search(smirks):
        smirks_indices = sorted(list(match.keys()))
        atom_indices = tuple([match[s].get_index() for s in smirks_indices])
        matches[atom_indices] = ''

    return matches.keys()


<|MERGE_RESOLUTION|>--- conflicted
+++ resolved
@@ -189,9 +189,8 @@
     """
     This function is used to get clusters of molecular fragments based
     on input SMIRKS.
-<<<<<<< HEAD
-
-    For example, lets assume you wanted to find all of the
+
+    For example, let's assume you wanted to find all of the
     atoms that match this SMIRKS list
     'any', '[*:1]~[*:2]'
     'single', '[*:1]-[*:2]'
@@ -201,19 +200,6 @@
     If you were typing Ethene (C=C) then you expect the double bond
     between atoms 0 and 1 to match any bond and all C-H bonds to match single.
 
-=======
-
-    For example, lets assume you wanted to find all of the
-    atoms that match this SMIRKS list
-    'any', '[*:1]~[*:2]'
-    'single', '[*:1]-[*:2]'
-
-    In this case, the "any" bond would match all bonds, but then
-    the "single" would match all single bonds.
-    If you were typing Ethene (C=C) then you expect the double bond
-    between atoms 0 and 1 to match any bond and all C-H bonds to match single.
-
->>>>>>> 85c8b6a7
     The output in this case would be:
     [ ('any', [[ (0, 1) ]] ),
       ('single', [[ (0, 2), (0, 3), (1,4), (1,5) ]] )
