"""
This script is used to test the SMIRKSifier Class and the class methods it contains
"""

from chemper.mol_toolkits import mol_toolkit
<<<<<<< HEAD
from chemper.smirksify import SMIRKSifier, print_smirks, ClusteringError
=======
from chemper.smirksify import SMIRKSifier, print_smirks
>>>>>>> f5b81aa9
import pytest
import copy

smiles_list = ['C', 'N', 'C=C', 'C#C' 'c1ccccc1']
@pytest.mark.parametrize('smiles', smiles_list)
def test_max_reduction(smiles):
    """
    starting from a single atom with no layers,
    you should get [*:1] in a minimum of 7 steps
    """
    mol = mol_toolkit.MolFromSmiles(smiles)
    cluster_lists = [('1', [[(0,)]])]
    # create reducer
    red = SMIRKSifier([mol], cluster_lists, max_layers=0)
    smirks_list = red.reduce(10)
    final_smirks = smirks_list[0][1]
    assert final_smirks == '[*:1]'

def test_more_complex_reducer():
    """
    Check that all SMIRKSifier class functions at least work
    """
    smiles = ['CC', 'C=C', 'C#C']
    mols = [mol_toolkit.MolFromSmiles(s) for s in smiles]
    c1 = [[(0, 1)]]*len(smiles)
    c2 = [[(0, 2)]]*len(smiles)
    cluster_lists = [('1', c1), ('2', c2)]
    # create reducer
    red = SMIRKSifier(mols, cluster_lists, verbose=False)
    # make sure printing runs:
    print_smirks(red.current_smirks)
    # run for a long time (assumed to hit all possible methods)
    smirks_list = red.reduce(2000)

def test_explicitly_check_methods():
    """
    Due to the random nature of this method, we should
    explicitly check each method
    """
    # practice reducer
    mol = mol_toolkit.MolFromSmiles('C')
    cluster_lists = [('1', [[(0,)]])]
    # create reducer
<<<<<<< HEAD
    red = SMIRKSifier([mol], cluster_lists, max_layers=0)
=======
    red = SMIRKSifier([mol], cluster_lists, layers=0)
>>>>>>> f5b81aa9
    print_smirks(red.current_smirks)

    # check generic SMIRKS output
    out_smirks, changed = red.remove_decorator("[*:1]~[*:2]")
    assert out_smirks == "[*:1]~[*:2]"
    assert not changed

    # check explicit output for removing "OR"
    new, changed = red.remove_or([])
    assert not changed

    # check explicit output for removing "AND"
    new, changed = red.remove_and([])
    assert not changed

    # check is_bond option for remove_or
    new, changed = red.remove_or([('-', [])], True)
    assert changed
    assert new == []

    # check top method
    new, changed = red.remove_or([('#6', ['X4'])])
    assert changed

    input_ors = [('#6', ['X4']), ('#7', ['X3']) ]
    fun_output = [
        (red.remove_all_dec_type(copy.deepcopy(input_ors)), [('#6', []), ('#7', []) ]),
        (red.remove_all_bases(copy.deepcopy(input_ors)), [('*', ['X4']), ('*', ['X3']) ]),
        (red.remove_ref(copy.deepcopy(input_ors), 0), [('#7', ['X3'])]),
        (red.remove_ref_sub_decs(copy.deepcopy(input_ors), 0), [('#6', []), ('#7', ['X3'])]),
        (red.remove_one_sub_dec(copy.deepcopy(input_ors), 0), [('#6', []), ('#7', ['X3'])])
    ]

    for output, expected in fun_output:
        assert output == expected
<<<<<<< HEAD
=======

>>>>>>> f5b81aa9


expected_change = ["[#6:1]~[*:2]",
                   "[*X4:1]~[*:2]",
                   "[*;A:1]~[*:2]",
                   "[*:1]#[*:2]",
                   "[*:1]~[*:2]~[*]",
                   ]
@pytest.mark.parametrize('in_smirks', expected_change)
def test_expected_removal(in_smirks):
    mol = mol_toolkit.MolFromSmiles('C')
    cluster_lists = [('1', [[(0,)]])]
    # create reducer
    red = SMIRKSifier([mol], cluster_lists, max_layers=0)

    # check only OR base to remove
    red_smirks, changed = red.remove_decorator(in_smirks)
    while not changed:
        red_smirks, changed = red.remove_decorator(in_smirks)
    assert red_smirks == "[*:1]~[*:2]"

def test_failed_layers():
    mol1 = mol_toolkit.MolFromSmiles('CCC')
    mol2 = mol_toolkit.MolFromSmiles('CCCC')
    # cluster 1 has bond 0-1 in mol1
    # cluster 2 has bond 0-1 and 2-3 in mol2
    # the only way to distinguish these is
    # with more than 1 layer so max_layers = 0 will fail
    clusters = [('1', [[(0,1)], []]),
                ('2', [[], [(0,1), (3,2)]])]
    with pytest.raises(ClusteringError):
        red = SMIRKSifier([mol1, mol2], clusters, max_layers=0)
        print(red.current_smirks)
        print_smirks(red.current_smirks)

@pytest.mark.parametrize('layers',[1,2,3,5,10,100])
def test_layer_choice(layers):
    mol1 = mol_toolkit.MolFromSmiles('CCC')
    mol2 = mol_toolkit.MolFromSmiles('CCCC')
    # cluster 1 has bond 0-1 in mol1
    # cluster 2 has bond 0-1 and 2-3 in mol2
    # this should always need 1 layer to work
    clusters = [('1', [[(0,1)], []]),
                ('2', [[], [(0,1), (2,3)]])]
    red = SMIRKSifier([mol1, mol2], clusters, max_layers=layers)
    assert red.layers == 1<|MERGE_RESOLUTION|>--- conflicted
+++ resolved
@@ -3,11 +3,7 @@
 """
 
 from chemper.mol_toolkits import mol_toolkit
-<<<<<<< HEAD
 from chemper.smirksify import SMIRKSifier, print_smirks, ClusteringError
-=======
-from chemper.smirksify import SMIRKSifier, print_smirks
->>>>>>> f5b81aa9
 import pytest
 import copy
 
@@ -51,11 +47,7 @@
     mol = mol_toolkit.MolFromSmiles('C')
     cluster_lists = [('1', [[(0,)]])]
     # create reducer
-<<<<<<< HEAD
     red = SMIRKSifier([mol], cluster_lists, max_layers=0)
-=======
-    red = SMIRKSifier([mol], cluster_lists, layers=0)
->>>>>>> f5b81aa9
     print_smirks(red.current_smirks)
 
     # check generic SMIRKS output
@@ -91,11 +83,6 @@
 
     for output, expected in fun_output:
         assert output == expected
-<<<<<<< HEAD
-=======
-
->>>>>>> f5b81aa9
-
 
 expected_change = ["[#6:1]~[*:2]",
                    "[*X4:1]~[*:2]",
