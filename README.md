--- conflicted
+++ resolved
@@ -1,44 +1,39 @@
 [![Build Status](https://travis-ci.org/MobleyLab/chemper.svg?branch=master)](https://travis-ci.org/MobleyLab/chemper) [![codecov](https://codecov.io/gh/MobleyLab/chemical_perception/branch/master/graph/badge.svg)](https://codecov.io/gh/MobleyLab/chemical_perception)
-<<<<<<< HEAD
 # ChemPer
-=======
-# ChemicalPerception
-Repository for Chemical Perception Sampling Tools
->>>>>>> cdf7c30e
 
 This repository contains a variety of tools that will be useful in automating the process
-of chemical perception for the new SMIRKS Native Open Force Field (SMIRNOFF) format 
-as a part of the [Open Force Field Consortium](http://openforcefield.org) [1]. 
+of chemical perception for the new SMIRKS Native Open Force Field (SMIRNOFF) format
+as a part of the [Open Force Field Consortium](http://openforcefield.org) [1].
 
-This idea originated from the tools [SMARTY and SMIRKY](https://github.com/openforcefield/smarty) which 
-were designed to use an automated monte carlo algorithm to sample the chemical perception used 
-in existing force fields. SMARTY samples SMARTS patterns corresponding to traditional atom types and was 
-tested compared to the parm99/parm@frosst force field. SMIRKY is an extension of SMARTY created to sample SMIRKS 
-patterns corresponding to SMIRNOFF parameter types (nonbonded, bond, angle, and proper and improper torsions). 
+This idea originated from the tools [SMARTY and SMIRKY](https://github.com/openforcefield/smarty) which
+were designed to use an automated monte carlo algorithm to sample the chemical perception used
+in existing force fields. SMARTY samples SMARTS patterns corresponding to traditional atom types and was
+tested compared to the parm99/parm@frosst force field. SMIRKY is an extension of SMARTY created to sample SMIRKS
+patterns corresponding to SMIRNOFF parameter types (nonbonded, bond, angle, and proper and improper torsions).
 
 One of the most important lessons learned while testing SMARTY and SMIRKY is that the combinatorial problem
 in SMIRKS space is very large. These tools currently use very naive moves in SMIRKS space chosing atom or
-bond decorators to add to a pattern at complete random. This wastes a signficant amount of time making 
+bond decorators to add to a pattern at complete random. This wastes a signficant amount of time making
 chemically insensible moves. One of the take away conclusions on that project was that future chemical perception
 sampling tools would need to take atom and bond information from input molecules in order to be feasible [2].
 
-We developed `chemper` based on the knowledge of the SMARTY project outcomes. 
-The goal here is to take clustered molecular subgraphs and generate SMIRKS patterns. 
+We developed `chemper` based on the knowledge of the SMARTY project outcomes.
+The goal here is to take clustered molecular subgraphs and generate SMIRKS patterns.
 These tools will use information stored in the atoms and bonds of a molecule to drive
 choices about SMIRKS decorators. Then will automatically generate reasonable SMIRKS patterns
-matching clustering of molecular subgraphs. 
+matching clustering of molecular subgraphs.
 
-For example, if you know you want to assign certain group of angles (sets of three atoms) 
-the same equilibrium bond angle and force constant, 
-then chemper should generate SMIRKS patterns that maintain that clustering. 
+For example, if you know you want to assign certain group of angles (sets of three atoms)
+the same equilibrium bond angle and force constant,
+then chemper should generate SMIRKS patterns that maintain that clustering.
 
 ## Prerequisites
 
-We currently test with Python 3.5, though we expect anything 3.5+ should work. 
+We currently test with Python 3.5, though we expect anything 3.5+ should work.
 
-This is a python tool kit with a few dependencies. We recommend installing 
+This is a python tool kit with a few dependencies. We recommend installing
 [miniconda](http://conda.pydata.org/miniconda.html). Then you can create an
-environment with the following commands: 
+environment with the following commands:
 
 ```bash
 conda create -n [my env name] python=3.5 numpy networkx pytest
@@ -46,10 +41,10 @@
 ```
 
 This command will install all dependencies besides a toolkit for cheminformatics or storing of molecule
-information. We seek to keep this tool independent of cheminformatics toolkit, but currently only support 
-[RDKit](http://www.rdkit.org/docs/index.html) and [OpenEye Toolkits](https://www.eyesopen.com/). 
-If you wish to add support please feel free to submit a pull request. 
-Make sure one of these tool kits is installed in your environment before installing chemper. 
+information. We seek to keep this tool independent of cheminformatics toolkit, but currently only support
+[RDKit](http://www.rdkit.org/docs/index.html) and [OpenEye Toolkits](https://www.eyesopen.com/).
+If you wish to add support please feel free to submit a pull request.
+Make sure one of these tool kits is installed in your environment before installing chemper.
 
 #### RDKit environment
 
@@ -74,7 +69,7 @@
 
 # Documentation
 
-Below are some details on the tools provided in `chemper` see 
+Below are some details on the tools provided in `chemper` see
 [examples](https://github.com/MobleyLab/chemper/tree/master/examples) for more detailed usage examples
 
 ### mol_toolkits
@@ -82,23 +77,23 @@
 As noted [above](#installation), we seek to keep `chemper` independent of the cheminformatics toolkit.
 `mol_toolkits` is created to keep all code dependent on the toolkit installed. It can create molecules from
 an RDK or OE molecule object or from a SMILES string. It includes a variety of functions for extracting information
-about atoms, bonds, and molecules. Also included here are SMIRKS pattern searches. 
+about atoms, bonds, and molecules. Also included here are SMIRKS pattern searches.
 
 ### ChemPerGraph
 
-The goal of this tool was to create an example of how you could create a SMIRKS pattern from a 
-molecule and set of atom indices. 
+The goal of this tool was to create an example of how you could create a SMIRKS pattern from a
+molecule and set of atom indices.
 While this isn't ultimately useful in sampling chemical perception as they
-only work for a single molecule, however it is a tool that did not exist to the best of the authors knowledge before. 
+only work for a single molecule, however it is a tool that did not exist to the best of the authors knowledge before.
 For a detailed example see the [single_mol_smirks](examples/using_fragment_graph/single_mol_smirks.ipynb)
-jupyter notebook. 
+jupyter notebook.
 
 Here is a brief usage example for creating the SMIRKS pattern for the bond between the two carbon
-atoms in ethene including atoms one bond away from the indexed atoms. The indexed atoms are the two carbon 
+atoms in ethene including atoms one bond away from the indexed atoms. The indexed atoms are the two carbon
 atoms at indices 0 and 1 in the molecule are assigned to SMIRKS indices `:1` and `:2` respectively
 
 ```python
-from chemper.mol_toolkits import mol_toolkit 
+from chemper.mol_toolkits import mol_toolkit
 from chemper.graphs.fragment_graph import  ChemPerGraphFromMol
 
 mol = mol_toolkit.MolFromSmiles('C=C') # note this adds explicit hydrogens to your molecule
@@ -111,14 +106,14 @@
 ### ClusterGraph
 
 The goal of this tool is to store all information about the atoms and bonds that could be in a SMIRKS pattern.
-These are created assuming you already have a clustered set of molecular subgraphs. As our primary goal is to 
+These are created assuming you already have a clustered set of molecular subgraphs. As our primary goal is to
 determine chemical perception for force field parameterization we image the input data being clustered subgraphs
-based on what parameter we wish to assign those atoms, such as equilibrium 
-bond lengths and force constants. However, you could imagine other reasons for wanting to store how you clustered groups 
-of atoms. 
+based on what parameter we wish to assign those atoms, such as equilibrium
+bond lengths and force constants. However, you could imagine other reasons for wanting to store how you clustered groups
+of atoms.
 
 For more detailed examples and illustration of how this works see [SMIRKS_from_molecules](examples/using_cluster_graph/SMIRKS_from_molecules.ipynb).
-Below is a brief example showing the SMIRKS for the bond between two carbon atoms in propane and pentane. 
+Below is a brief example showing the SMIRKS for the bond between two carbon atoms in propane and pentane.
 
 ```python
 from chemper.mol_toolkits import mol_toolkit
@@ -132,28 +127,28 @@
 # '[#6AH2X4x0r0+0,#6AH3X4x0r0+0:1]-;!@[#6AH2X4x0r0+0:2]'
 ```
 
-The idea with ClusterGraph objects is that they store all possible decorator information for each atom. 
+The idea with ClusterGraph objects is that they store all possible decorator information for each atom.
 In this case the SMIRKS indexed atoms for propane (mol1) are one of the terminal and the middle carbons.
-In pentane (mol2) however atom1 can be a terminal or middle of the chain carbon atom. This changes the number of 
+In pentane (mol2) however atom1 can be a terminal or middle of the chain carbon atom. This changes the number of
 hydrogen atoms (`Hn` decorator) on the carbon, thus there are two possible SMIRKS patterns for atom `:1`
-`#6AH2X4x0r0+0` or (indicated by the "`,`") `#6AH3X4x0r0+0`. But, atom `:2` only has one possibility `#6AH2X4x0r0+0`. 
+`#6AH2X4x0r0+0` or (indicated by the "`,`") `#6AH3X4x0r0+0`. But, atom `:2` only has one possibility `#6AH2X4x0r0+0`.
 
 
 # What's coming next?
 
-The ClusterGraph code can accurately create a SMIRKS pattern for a group of clustered molecular subgraphes. 
+The ClusterGraph code can accurately create a SMIRKS pattern for a group of clustered molecular subgraphes.
 However as you can see in the [SMIRKS_from_molecules](examples/using_cluster_graph/SMIRKS_from_molecules.ipynb)
-the SMIRKS created by `ClusterGraph` are highly specific. 
-Our final goal here is to maintain a given set of clustering, but to generate relatively general SMIRKS patterns 
+the SMIRKS created by `ClusterGraph` are highly specific.
+Our final goal here is to maintain a given set of clustering, but to generate relatively general SMIRKS patterns
 that can then be used to assign force field parameters. This use of relatively generic SMIRKS patterns is part of what
-we believe makes the SMIRNOFF force field format so powerful. 
+we believe makes the SMIRNOFF force field format so powerful.
 
 One option here would be to go back to the MC sampling used in [SMARTY/SMIRKY](https://github.com/openforcefield/smarty).
 Where the information stored in `ClusterGraph` could be used to make more intelligent/efficient moves.
 However, we believe there is a yet more efficient option where the differences and similarities in `ClusterGraph` objects
-could be used to determine the correct SMIRKS patterns. Thus, the next step is to essentially find the similarities 
+could be used to determine the correct SMIRKS patterns. Thus, the next step is to essentially find the similarities
 and differences in `ClusterGraph`s so that the most general SMIRKS can be used to maintain clustering as the user
-inputs, but not specify more information than necessary. 
+inputs, but not specify more information than necessary.
 
 ## Contributors
 
